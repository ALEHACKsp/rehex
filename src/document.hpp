--- conflicted
+++ resolved
@@ -141,13 +141,11 @@
 			off_t cpos_off{0};
 			bool insert_mode{false};
 			
-<<<<<<< HEAD
 			off_t selection_off;
 			off_t selection_length;
-=======
+			
 			bool cursor_visible;
 			wxTimer redraw_cursor_timer;
->>>>>>> c71f937b
 			
 			enum {
 				CSTATE_HEX,
